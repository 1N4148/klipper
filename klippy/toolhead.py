# Code for coordinating events on the printer toolhead
#
# Copyright (C) 2016-2018  Kevin O'Connor <kevin@koconnor.net>
#
# This file may be distributed under the terms of the GNU GPLv3 license.
import copy, math, logging, importlib
import mcu, homing, chelper, kinematics.extruder

# Common suffixes: _d is distance (in mm), _v is velocity (in
#   mm/second), _v2 is velocity squared (mm^2/s^2), _t is time (in
#   seconds), _r is ratio (scalar between 0.0 and 1.0)

class error(Exception):
    pass

class Acceleration:
    def __init__(self, move, accel, jerk=None):
        toolhead = move.toolhead
        self.ffi_lib = toolhead.ffi_lib
        self.move = move
        self.start_accel = self
        self.prev_accel = None
        self.max_accel = accel
        self.accel_order = toolhead.accel_order
        self.jerk = jerk or move.max_jerk
        self.min_jerk_limit_time = toolhead.min_jerk_limit_time
        self.min_accel = min(self.max_accel
                , self.jerk * self.min_jerk_limit_time / 6.)
        self.max_start_v2 = 0.
        self.combined_d = move.move_d
        self.accel_d = 0.
        self.accel_t = self.accel_offset_t = self.total_accel_t = 0.
        self.start_accel_v = 0.
        self.effective_accel = 0.
    def limit_accel(self, accel, jerk=None):
        self.max_accel = min(self.max_accel, accel)
        if jerk and jerk < self.jerk:
            self.jerk = jerk
        self.min_accel = min(self.max_accel
                , self.jerk * self.min_jerk_limit_time / 6.)
    def set_max_start_v2(self, max_start_v2):
        self.max_start_v2 = max_start_v2
        self.max_start_v = math.sqrt(max_start_v2)
    def calc_max_v2(self, delta_d=0.):
        dist = self.combined_d + delta_d
        start_v2 = self.start_accel.max_start_v2
        start_v = self.start_accel.max_start_v
        # Check if accel is the limiting factor
        max_accel_v2 = start_v2 + 2.0 * dist * self.max_accel
        if self.accel_order == 2:
            return max_accel_v2
        # Compute maximum achievable speed with limited kinematic jerk using
        # max(jerk) == 6 * accel / accel_time, which is exact for accel order 4
        # and is quite accurate for accel order 6:
        # max(jerk) == 10 / sqrt(3) * accel / accel_time ~=
        #     5.774 * accel / accel_time
        # This leads to the cubic equation
        # (max_v^2 - start_v^2) * (max_v + start_v) / 2 ==
        #     dist^2 * jerk / 3
        # which is solved using Cardano's formula.
        a = 2./3. * start_v
        b = a*a*a
        c = dist * dist * self.jerk / 3.
        if b * 54 < c:
            # Make max_v monotonic over start_v: return the max velocity
            # which works for any start_v velocity below the threshold.
            # Combine algorithm relies on monotonicity of max_v(start_v).
            max_v = 1.5 * (c*.5)**(1./3.)
        else:
            d = math.sqrt(c * (c + 2 * b))
            e = (b + c + d)**(1./3.)
            if e < 0.000000001:
                return start_v
            max_v = e + a*a / e - start_v / 3.
        return max(min(max_v * max_v, max_accel_v2)
                , start_v2 + 2.0 * dist * self.min_accel)
    def calc_effective_accel(self, start_v, cruise_v):
        if self.accel_order == 2:
            return self.max_accel
        effective_accel = max(self.min_accel, min(self.max_accel
            , math.sqrt(self.jerk * (cruise_v - start_v) / 6.)))
        return effective_accel
    def calc_min_accel_time(self, start_v, cruise_v):
        min_accel_time = (cruise_v - start_v) / self.max_accel
        if self.accel_order > 2:
            min_accel_time = max(min_accel_time
                    , math.sqrt(6. * (cruise_v - start_v) / self.jerk))
        if self.min_accel:
            min_accel_time = min(min_accel_time
                    , (cruise_v - start_v) / self.min_accel)
        return min_accel_time
    def calc_min_accel_dist(self, cruise_v2):
        start_v2 = self.start_accel.max_start_v2
        if cruise_v2 <= start_v2: return 0.
        if self.accel_order == 2:
            return (cruise_v2 - start_v2) * 0.5 / self.max_accel
        start_v = self.start_accel.max_start_v
        cruise_v = math.sqrt(cruise_v2)
        accel_t = self.calc_min_accel_time(start_v, cruise_v)
        return (start_v + cruise_v) * 0.5 * accel_t
    def move_get_time(self, cmove, accel_d):
        if accel_d < 0.000000001:
            return 0.
        return self.ffi_lib.move_get_time(cmove, accel_d)
    def set_cruise_v(self, cruise_v, combined_accel_d):
        remaining_accel_d = self.combined_d
        accel = self
        while combined_accel_d <= (
                remaining_accel_d - accel.move.move_d + 0.000000001):
            # This move can only cruise
            accel.move.cruise_v = cruise_v
            remaining_accel_d -= accel.move.move_d
            if accel == self.start_accel: break
            accel = accel.prev_accel
        a = accel
        while True:
            # Set cruise_v to simplify S-Curve setup, cruise_t is 0
            a.move.cruise_v = cruise_v
            if a == self.start_accel: break
            a = a.prev_accel
        return accel, remaining_accel_d
    def set_junction(self, cruise_v2, time_offset_from_start=True):
        combined = self
        start_accel_v2 = combined.start_accel.max_start_v2
        start_accel_v = combined.start_accel.max_start_v
        cruise_v = math.sqrt(cruise_v2)
        avg_v = (cruise_v + start_accel_v) * 0.5
        combined_accel_t = combined.calc_min_accel_time(start_accel_v, cruise_v)
        combined_accel_d = avg_v * combined_accel_t
        a, remaining_accel_d = combined.set_cruise_v(cruise_v, combined_accel_d)
        if start_accel_v2 + 0.000000001 >= cruise_v2:
            combined.set_max_start_v2(cruise_v2)
            return
        effective_accel = combined.calc_effective_accel(
                start_accel_v, cruise_v)
        cmove = combined.move.cmove
        self.move.toolhead.move_fill(
            cmove, 0.,
            combined_accel_t, 0., combined_accel_t,
            0.,
            0., 0., 0.,
            0., 0., 0.,
            0., 1., 0.,
            start_accel_v, cruise_v, effective_accel, 0.)
        remaining_accel_t = combined_accel_t
        while True:
            a.effective_accel = effective_accel
            a.total_accel_t = combined_accel_t
            # The first move can have limited length
            a.accel_d = min(
                    a.move.move_d + (combined_accel_d - remaining_accel_d), a.move.move_d)
            remaining_accel_d -= a.move.move_d
            a.start_accel_v = start_accel_v
            if time_offset_from_start:
                a.accel_offset_t = combined.move_get_time(
                        cmove, remaining_accel_d)
                a.accel_t = remaining_accel_t - a.accel_offset_t
            else:
                a.accel_offset_t = combined_accel_t - remaining_accel_t
                a.accel_t = remaining_accel_t - combined.move_get_time(
                        cmove, remaining_accel_d)
            remaining_accel_t -= a.accel_t
            if a == combined.start_accel:
                break;
            a = a.prev_accel

class AccelCombiner:
    def __init__(self, max_start_v2):
        self.reset(max_start_v2)
    def reset(self, max_start_v2):
        self.references = []
        self.max_start_v2 = max_start_v2
    def process_next_accel(self, accel, junction_max_v2):
        refs = self.references
        prev_accel = refs[-1][1] if refs else None
        accel.prev_accel = prev_accel
        accel.set_max_start_v2(min(junction_max_v2, accel.move.max_cruise_v2
            , prev_accel.max_end_v2 if prev_accel else self.max_start_v2))
        accel.max_end_v2 = accel.calc_max_v2()
        if not prev_accel or prev_accel.accel_order != accel.accel_order:
            del refs[:]
        while refs and refs[-1][0].max_start_v2 >= accel.max_start_v2:
            del refs[-1]
        refs.append((copy.copy(accel), accel))
        refs[-1][0].start_accel = refs[-1][0]
        for i in range(len(refs)-2, 0, -1):
            a_ref, a_m = refs[i]
            a_ref.combined_d += accel.move.move_d
            # Make sure to not exceed junction_max_v2 during acceleration
            # During S-Curve acceleration, the actual speed can overshoot
            # (start_v + accel * t) by (accel * t / (6 * sqrt(3)))
            a_ref.limit_accel(
                    min((junction_max_v2 * (53. / 54.) - a_ref.max_start_v2) / (
                        2 * a_ref.combined_d), accel.max_accel)
                    , accel.jerk)
            combined_max_end_v2 = a_ref.calc_max_v2()
            if combined_max_end_v2 + 0.000000001 >= accel.max_end_v2:
                accel.limit_accel(a_ref.max_accel, a_ref.jerk)
                accel.max_end_v2 = combined_max_end_v2
                accel.combined_d = a_ref.combined_d
                accel.start_accel = a_m

# Class to track each move request
class Move:
    def __init__(self, toolhead, start_pos, end_pos, speed):
        self.toolhead = toolhead
        self.start_pos = tuple(start_pos)
        self.end_pos = tuple(end_pos)
        velocity = min(speed, toolhead.max_velocity)
        self.cmove = toolhead.cmove
        self.is_kinematic_move = True
        self.axes_d = axes_d = [end_pos[i] - start_pos[i] for i in (0, 1, 2, 3)]
        self.move_d = move_d = math.sqrt(sum([d*d for d in axes_d[:3]]))
        self.max_accel = toolhead.max_accel
        self.max_accel_to_decel = toolhead.max_accel_to_decel
        self.max_jerk = toolhead.max_jerk
        if move_d < .000000001:
            # Extrude only move
            self.end_pos = (start_pos[0], start_pos[1], start_pos[2],
                            end_pos[3])
            axes_d[0] = axes_d[1] = axes_d[2] = 0.
            self.move_d = move_d = abs(axes_d[3])
            self.max_accel = self.max_accel_to_decel = self.max_jerk = 99999999.
            velocity = speed
            self.is_kinematic_move = False
        self.min_move_t = move_d / velocity
        # Junction speeds are tracked in velocity squared.
        self.max_cruise_v2 = velocity**2
        self.prev_move = None
        self.junction_max_v2 = 0.
    def limit_speed(self, speed, accel, jerk=None):
        speed2 = speed**2
        if speed2 < self.max_cruise_v2:
            self.max_cruise_v2 = speed2
            self.min_move_t = self.move_d / speed
        self.max_accel = min(self.max_accel, accel)
        self.max_accel_to_decel = min(self.max_accel_to_decel, accel)
        if jerk and jerk < self.max_jerk:
            self.max_jerk = jerk
    def calc_peak_v2(self, accel, decel):
        start_v2 = accel.start_accel.max_start_v2
        end_v2 = decel.start_accel.max_start_v2
        if self.accel.accel_order == 2:
            effective_accel = min(accel.max_accel, decel.max_accel)
            accel_d = accel.combined_d + decel.combined_d - self.move_d
            return (start_v2 + end_v2 + 2 * accel_d * effective_accel) * 0.5
        if end_v2 > start_v2:
            peak_v2_point = self.move_d - (accel.combined_d
                    - accel.calc_min_accel_dist(end_v2)) * 0.5
        elif start_v2 > end_v2:
            peak_v2_point = (decel.combined_d
                    - decel.calc_min_accel_dist(start_v2)) * 0.5
        else:
            peak_v2_point = self.move_d * 0.5
        peak_v2 = min(
                accel.calc_max_v2(delta_d=-(self.move_d-peak_v2_point)),
                decel.calc_max_v2(delta_d=-peak_v2_point))
        return max(start_v2, end_v2, peak_v2)
    def calc_junction(self, prev_move):
        self.prev_move = prev_move
        if not self.is_kinematic_move or not prev_move.is_kinematic_move:
            return
        # Allow extruder to calculate its maximum junction
        extruder_v2 = self.toolhead.extruder.calc_junction(prev_move, self)
        # Find max velocity using "approximated centripetal velocity"
        axes_d = self.axes_d
        prev_axes_d = prev_move.axes_d
        junction_cos_theta = -((axes_d[0] * prev_axes_d[0]
                                + axes_d[1] * prev_axes_d[1]
                                + axes_d[2] * prev_axes_d[2])
                               / (self.move_d * prev_move.move_d))
        if junction_cos_theta > 0.999999:
            return
        junction_cos_theta = max(junction_cos_theta, -0.999999)
        sin_theta_d2 = math.sqrt(0.5*(1.0-junction_cos_theta))
        R = (self.toolhead.junction_deviation * sin_theta_d2
             / (1. - sin_theta_d2))
        tan_theta_d2 = sin_theta_d2 / math.sqrt(0.5*(1.0+junction_cos_theta))
        move_centripetal_v2 = .5 * self.move_d * tan_theta_d2 * self.max_accel
        prev_move_centripetal_v2 = (.5 * prev_move.move_d * tan_theta_d2
                                    * prev_move.max_accel)
        self.junction_max_v2 = min(
            R * self.max_accel, R * prev_move.max_accel,
            move_centripetal_v2, prev_move_centripetal_v2,
            extruder_v2, self.max_cruise_v2, prev_move.max_cruise_v2)
    def reset_accel_decel(self):
        self.accel = Acceleration(self, self.max_accel)
        self.decel = Acceleration(self, self.max_accel)
        self.smoothed_accel = Acceleration(self, self.max_accel_to_decel)
        self.smoothed_decel = Acceleration(self, self.max_accel_to_decel)
    def move(self):
        # Determine move velocities
        self.start_accel_v = self.accel.start_accel_v
        # Determine the effective accel and decel
        self.effective_accel = self.accel.effective_accel
        self.effective_decel = self.decel.effective_accel
        # Determine time spent in each portion of move (time is the
        # distance divided by average velocity)
        self.accel_t = self.accel.accel_t
        self.accel_offset_t = self.accel.accel_offset_t
        self.total_accel_t = self.accel.total_accel_t
        self.decel_t = self.decel.accel_t
        self.decel_offset_t = self.decel.accel_offset_t
        self.total_decel_t = self.decel.total_accel_t
        self.cruise_t = (self.move_d
                - self.accel.accel_d - self.decel.accel_d) / self.cruise_v
        # Only used to track smootheness, can be deleted
        if self.accel_t:
            self.start_v = self.start_accel_v + self.effective_accel * self.accel_offset_t
        else:
            self.start_v = self.cruise_v - self.effective_decel * self.decel_offset_t
        if self.decel_t or self.cruise_t:
            self.end_v = self.cruise_v - self.effective_decel * (self.decel_offset_t + self.decel_t)
        else:
            self.end_v = self.start_v + self.effective_accel * self.accel_t
        if self.cruise_t < -0.000000001:
            raise error(
                    'Logic error: impossible move ms_v=%.3lf, mc_v=%.3lf'
                    ', me_v=%.3lf, accel_d = %.3lf, decel_d = %.3lf'
                    ' with move_d=%.3lf, accel=%.3lf, decel=%.3lf'
                    ', jerk=%.3lf' % (self.start_v, self.cruise_v, self.end_v
                        , self.accel.accel_d, self.decel.accel_d , self.move_d
                        , self.accel.max_accel, self.decel.max_accel
                        , self.accel.jerk))
        if self.prev_move and abs(self.prev_move.end_v
                - self.start_v) > 0.000000001:
            raise error('Logic error: velocity jump from %.3lf to %.3lf'
                    % (self.prev_move.end_v, self.start_v))
        self.prev_move = None
        # Generate step times for the move
        next_move_time = self.toolhead.get_next_move_time()
        if self.is_kinematic_move:
            self.toolhead.move_fill(
                self.cmove, next_move_time,
                self.accel_t, self.accel_offset_t, self.total_accel_t,
                self.cruise_t,
                self.decel_t, self.decel_offset_t, self.total_decel_t,
                self.start_pos[0], self.start_pos[1], self.start_pos[2],
                self.axes_d[0], self.axes_d[1], self.axes_d[2],
                self.start_accel_v, self.cruise_v,
                self.effective_accel, self.effective_decel)
            self.toolhead.kin.move(next_move_time, self)
        if self.axes_d[3]:
            self.toolhead.extruder.move(next_move_time, self)
        self.toolhead.update_move_time(
            self.accel_t + self.cruise_t + self.decel_t)

LOOKAHEAD_FLUSH_TIME = 0.250

# Class to track a list of pending move requests and to facilitate
# "look-ahead" across moves to reduce acceleration between moves.
class MoveQueue:
    def __init__(self):
        self.extruder_lookahead = None
        self.queue = []
        self.leftover = 0
        self.junction_flush = LOOKAHEAD_FLUSH_TIME
    def reset(self):
        del self.queue[:]
        self.leftover = 0
        self.junction_flush = LOOKAHEAD_FLUSH_TIME
    def set_flush_time(self, flush_time):
        self.junction_flush = flush_time
    def set_extruder(self, extruder):
        self.extruder_lookahead = extruder.lookahead
    def _forward_pass(self, start):
        queue = self.queue
        if start >= len(queue):
            return
        prev_move = queue[start].prev_move
        accel_combiner = AccelCombiner(
                prev_move.accel.max_end_v2 if prev_move else 0.)
        smoothed_accel_combiner = AccelCombiner(
                prev_move.smoothed_accel.max_end_v2 if prev_move else 0.)
        for i in range(start, len(queue)):
            move = queue[i]
            move.reset_accel_decel()
            accel_combiner.process_next_accel(
                    move.accel, move.junction_max_v2)
            smoothed_accel_combiner.process_next_accel(
                    move.smoothed_accel, move.junction_max_v2)
    def _set_decel(self, delayed, cruise_v2):
        i = len(delayed) - 1
        while i >= 0:
            m = delayed[i]
            m.decel.set_junction(cruise_v2, time_offset_from_start=False)
            cruise_v2 = min(cruise_v2, m.decel.start_accel.max_start_v2)
            i = delayed.index(m.decel.start_accel.move) - 1
    def _backward_pass(self, limit, lazy):
        update_flush_count = lazy
        queue = self.queue
        flush_count = len(queue)
        # Traverse queue from last to first move and determine maximum
        # junction speed assuming the robot comes to a complete stop
        # after the last move.
        delayed = []
        junction_max_v2 = peak_cruise_v2 = 0.
        i = flush_count - 1
        decel_combiner = AccelCombiner(0.)
        decel_smoothed_combiner = AccelCombiner(0.)
        while i >= limit:
            move = queue[i]
            decel_combiner.process_next_accel(
                    move.decel, junction_max_v2)
            decel_smoothed_combiner.process_next_accel(
                    move.smoothed_decel, junction_max_v2)
            reachable_start_v2 = move.decel.max_end_v2
            start_v2 = min(move.accel.max_start_v2, reachable_start_v2)
            reachable_smoothed_v2 = min(
                    move.smoothed_decel.max_end_v2, reachable_start_v2)
            smoothed_v2 = min(move.smoothed_accel.max_start_v2, reachable_smoothed_v2)
            if smoothed_v2 < reachable_smoothed_v2:
                # It's possible for this move to accelerate
                if (move.smoothed_accel.max_end_v2
                        > move.smoothed_decel.max_start_v2 or delayed):
                    # This move can decelerate or this is a full accel
                    # move after a full decel move
                    if update_flush_count and peak_cruise_v2:
                        flush_count = queue.index(move.accel.start_accel.move)
                        update_flush_count = False
<<<<<<< HEAD
                    peak_cruise_v2 = min(move.max_cruise_v2, move.calc_peak_v2(
                        move.smoothed_accel, move.smoothed_decel))
=======
                    peak_cruise_v2 = min(move.max_cruise_v2, (
                        smoothed_v2 + reachable_smoothed_v2) * .5)
                    if delayed:
                        # Propagate peak_cruise_v2 to any delayed moves
                        if not update_flush_count and i < flush_count:
                            mc_v2 = peak_cruise_v2
                            for m, ms_v2, me_v2 in reversed(delayed):
                                mc_v2 = min(mc_v2, ms_v2)
                                m.set_junction(min(ms_v2, mc_v2), mc_v2
                                               , min(me_v2, mc_v2))
                        del delayed[:]
>>>>>>> 6d7d079b
                if not update_flush_count and i < flush_count:
                    # Propagate peak_cruise_v2 to any delayed moves
                    delayed.append(move)
                    cruise_v2 = min(move.max_cruise_v2, peak_cruise_v2
                            , move.calc_peak_v2(move.accel, move.decel))
                    self._set_decel(delayed, cruise_v2)
                    move.accel.set_junction(cruise_v2)
                del delayed[:]
                i = queue.index(move.accel.start_accel.move)
                decel_combiner.reset(queue[i].accel.max_start_v2)
                decel_smoothed_combiner.reset(queue[i].smoothed_accel.max_start_v2)
            else:
                # Delay calculating this move until peak_cruise_v2 is known
                delayed.append(move)
            junction_max_v2 = queue[i].junction_max_v2
            i -= 1
        if update_flush_count:
            return 0
        if delayed:
            # Cannot decelerate using the generated plan - it is too optimistic.
            raise error(
                    'Logic error: impossible to reach the committed velocity %.3lf'
                    % (delayed[-1].accel.max_start_v2,))
        return flush_count
    def flush(self, lazy=False):
        self.junction_flush = LOOKAHEAD_FLUSH_TIME
        queue = self.queue
        self._forward_pass(self.leftover)
        flush_count = self._backward_pass(self.leftover, lazy)
        if not flush_count:
            return
        # Allow extruder to do its lookahead
        move_count = self.extruder_lookahead(queue, flush_count, lazy)
        if not move_count:
            return
        # Generate step times for all moves ready to be flushed
        for move in queue[:move_count]:
            move.move()
        # Remove processed moves from the queue
        self.leftover = flush_count - move_count
        del queue[:move_count]
    def add_move(self, move):
        self.queue.append(move)
        if len(self.queue) == 1:
            return
        move.calc_junction(self.queue[-2])
        self.junction_flush -= move.min_move_t
        if self.junction_flush <= 0.:
            # Enough moves have been queued to reach the target flush time.
            self.flush(lazy=True)

STALL_TIME = 0.100

DRIP_SEGMENT_TIME = 0.050
DRIP_TIME = 0.150
class DripModeEndSignal(Exception):
    pass

RINGING_REDUCTION_FACTOR = 10.

# Main code to track events (and their timing) on the printer toolhead
class ToolHead:
    def __init__(self, config):
        self.printer = config.get_printer()
        self.reactor = self.printer.get_reactor()
        self.all_mcus = [
            m for n, m in self.printer.lookup_objects(module='mcu')]
        self.mcu = self.all_mcus[0]
        self.move_queue = MoveQueue()
        self.commanded_pos = [0., 0., 0., 0.]
        self.printer.register_event_handler("gcode:request_restart",
                                            self._handle_request_restart)
        self.printer.register_event_handler("klippy:shutdown",
                                            self._handle_shutdown)
        # Velocity and acceleration control
        self.max_velocity = config.getfloat('max_velocity', above=0.)
        self.max_accel = config.getfloat('max_accel', above=0.)
        self.min_jerk_limit_time = config.getfloat(
                'min_jerk_limit_time', 0., minval=0.)
        if self.min_jerk_limit_time:
            max_jerk_default = self.max_accel * 6 / (
                    self.min_jerk_limit_time * RINGING_REDUCTION_FACTOR)
        else:
            max_jerk_default = self.max_accel * 30.0
        self.max_jerk = config.getfloat('max_jerk', max_jerk_default, above=0.)
        self.requested_accel_to_decel = config.getfloat(
            'max_accel_to_decel', self.max_accel * 0.5, above=0.)
        self.max_accel_to_decel = self.requested_accel_to_decel
        self.square_corner_velocity = config.getfloat(
            'square_corner_velocity', 5., minval=0.)
        self.config_max_velocity = self.max_velocity
        self.config_max_accel = self.max_accel
        self.config_max_jerk = self.max_jerk
        self.config_square_corner_velocity = self.square_corner_velocity
        self.junction_deviation = 0.
        self._calc_junction_deviation()
        # Print time tracking
        self.buffer_time_low = config.getfloat(
            'buffer_time_low', 1.000, above=0.)
        self.buffer_time_high = config.getfloat(
            'buffer_time_high', 2.000, above=self.buffer_time_low)
        self.buffer_time_start = config.getfloat(
            'buffer_time_start', 0.250, above=0.)
        self.move_flush_time = config.getfloat(
            'move_flush_time', 0.050, above=0.)
        self.print_time = 0.
        self.special_queuing_state = "Flushed"
        self.need_check_stall = -1.
        self.flush_timer = self.reactor.register_timer(self._flush_handler)
        self.move_queue.set_flush_time(self.buffer_time_high)
        self.last_print_start_time = 0.
        self.idle_flush_print_time = 0.
        self.print_stall = 0
        self.drip_completion = None
        # Setup iterative solver
        ffi_main, self.ffi_lib = chelper.get_ffi()
        self.cmove = ffi_main.gc(self.ffi_lib.move_alloc(), self.ffi_lib.free)
        self.move_fill = self.ffi_lib.move_fill
        self.accel_order = config.getchoice(
            'acceleration_order', { "2": 2, "4": 4, "6": 6 }, "2")
        self.ffi_lib.move_set_accel_order(self.cmove, self.accel_order)
        # Create kinematics class
        self.extruder = kinematics.extruder.DummyExtruder()
        self.move_queue.set_extruder(self.extruder)
        kin_name = config.get('kinematics')
        try:
            mod = importlib.import_module('kinematics.' + kin_name)
            self.kin = mod.load_kinematics(self, config)
        except config.error as e:
            raise
        except self.printer.lookup_object('pins').error as e:
            raise
        except:
            msg = "Error loading kinematics '%s'" % (kin_name,)
            logging.exception(msg)
            raise config.error(msg)
        # SET_VELOCITY_LIMIT command
        gcode = self.printer.lookup_object('gcode')
        gcode.register_command('SET_VELOCITY_LIMIT',
                               self.cmd_SET_VELOCITY_LIMIT,
                               desc=self.cmd_SET_VELOCITY_LIMIT_help)
        gcode.register_command('M204', self.cmd_M204)
        # Load some default modules
        self.printer.try_load_module(config, "idle_timeout")
        self.printer.try_load_module(config, "statistics")
        self.printer.try_load_module(config, "manual_probe")
        self.printer.try_load_module(config, "tuning_tower")
    # Print time tracking
    def update_move_time(self, movetime):
        self.print_time += movetime
        flush_to_time = self.print_time - self.move_flush_time
        for m in self.all_mcus:
            m.flush_moves(flush_to_time)
    def _calc_print_time(self):
        curtime = self.reactor.monotonic()
        est_print_time = self.mcu.estimated_print_time(curtime)
        if est_print_time + self.buffer_time_start > self.print_time:
            self.print_time = est_print_time + self.buffer_time_start
            self.last_print_start_time = self.print_time
            self.printer.send_event("toolhead:sync_print_time",
                                    curtime, est_print_time, self.print_time)
    def get_next_move_time(self):
        if not self.special_queuing_state:
            return self.print_time
        if self.special_queuing_state == "Drip":
            # In "Drip" state - wait until ready to send next move
            while 1:
                if self.drip_completion.test():
                    raise DripModeEndSignal()
                curtime = self.reactor.monotonic()
                est_print_time = self.mcu.estimated_print_time(curtime)
                wait_time = self.print_time - est_print_time - DRIP_TIME
                if wait_time <= 0. or self.mcu.is_fileoutput():
                    return self.print_time
                self.drip_completion.wait(curtime + wait_time)
        # Transition from "Flushed"/"Priming" state to main state
        self.special_queuing_state = ""
        self.need_check_stall = -1.
        self.reactor.update_timer(self.flush_timer, self.reactor.NOW)
        self._calc_print_time()
        return self.print_time
    def _full_flush(self):
        # Transition from "Flushed"/"Priming"/main state to "Flushed" state
        self.move_queue.flush()
        self.special_queuing_state = "Flushed"
        self.need_check_stall = -1.
        self.reactor.update_timer(self.flush_timer, self.reactor.NEVER)
        self.move_queue.set_flush_time(self.buffer_time_high)
        self.idle_flush_print_time = 0.
        for m in self.all_mcus:
            m.flush_moves(self.print_time)
    def _flush_lookahead(self):
        if self.special_queuing_state:
            return self._full_flush()
        self.move_queue.flush()
    def get_last_move_time(self):
        self._flush_lookahead()
        if self.special_queuing_state:
            self._calc_print_time()
        return self.print_time
    def _check_stall(self):
        eventtime = self.reactor.monotonic()
        if self.special_queuing_state:
            if self.idle_flush_print_time:
                # Was in "Flushed" state and got there from idle input
                est_print_time = self.mcu.estimated_print_time(eventtime)
                if est_print_time < self.idle_flush_print_time:
                    self.print_stall += 1
                self.idle_flush_print_time = 0.
            # Transition from "Flushed"/"Priming" state to "Priming" state
            self.special_queuing_state = "Priming"
            self.need_check_stall = -1.
            self.reactor.update_timer(self.flush_timer, eventtime + 0.100)
        # Check if there are lots of queued moves and stall if so
        while 1:
            est_print_time = self.mcu.estimated_print_time(eventtime)
            buffer_time = self.print_time - est_print_time
            stall_time = buffer_time - self.buffer_time_high
            if stall_time <= 0.:
                break
            if self.mcu.is_fileoutput():
                self.need_check_stall = self.reactor.NEVER
                return
            eventtime = self.reactor.pause(eventtime + min(1., stall_time))
        if not self.special_queuing_state:
            # In main state - defer stall checking until needed
            self.need_check_stall = (est_print_time + self.buffer_time_high
                                     + 0.100)
    def _flush_handler(self, eventtime):
        try:
            print_time = self.print_time
            buffer_time = print_time - self.mcu.estimated_print_time(eventtime)
            if buffer_time > self.buffer_time_low:
                # Running normally - reschedule check
                return eventtime + buffer_time - self.buffer_time_low
            # Under ran low buffer mark - flush lookahead queue
            self._full_flush()
            if print_time != self.print_time:
                self.idle_flush_print_time = self.print_time
        except:
            logging.exception("Exception in flush_handler")
            self.printer.invoke_shutdown("Exception in flush_handler")
        return self.reactor.NEVER
    # Movement commands
    def get_position(self):
        return list(self.commanded_pos)
    def set_position(self, newpos, homing_axes=()):
        self._flush_lookahead()
        self.commanded_pos[:] = newpos
        self.kin.set_position(newpos, homing_axes)
    def move(self, newpos, speed):
        move = Move(self, self.commanded_pos, newpos, speed)
        if not move.move_d:
            return
        if move.is_kinematic_move:
            self.kin.check_move(move)
        if move.axes_d[3]:
            self.extruder.check_move(move)
        self.commanded_pos[:] = move.end_pos
        self.move_queue.add_move(move)
        if self.print_time > self.need_check_stall:
            self._check_stall()
    def dwell(self, delay):
        self.get_last_move_time()
        self.update_move_time(delay)
        self._check_stall()
    def motor_off(self):
        self.dwell(STALL_TIME)
        last_move_time = self.get_last_move_time()
        self.kin.motor_off(last_move_time)
        for ext in kinematics.extruder.get_printer_extruders(self.printer):
            ext.motor_off(last_move_time)
        self.printer.send_event("toolhead:motor_off", last_move_time)
        self.dwell(STALL_TIME)
        logging.debug('; Max time of %f', last_move_time)
    def wait_moves(self):
        self._flush_lookahead()
        if self.mcu.is_fileoutput():
            return
        eventtime = self.reactor.monotonic()
        while (not self.special_queuing_state
               or self.print_time >= self.mcu.estimated_print_time(eventtime)):
            eventtime = self.reactor.pause(eventtime + 0.100)
    def set_extruder(self, extruder):
        last_move_time = self.get_last_move_time()
        self.extruder.set_active(last_move_time, False)
        extrude_pos = extruder.set_active(last_move_time, True)
        self.extruder = extruder
        self.extruder.setup_accel_order(self.accel_order)
        self.move_queue.set_extruder(extruder)
        self.commanded_pos[3] = extrude_pos
    def get_extruder(self):
        return self.extruder
    def drip_move(self, newpos, speed):
        # Validate move
        move = Move(self, self.commanded_pos, newpos, speed)
        if move.axes_d[3]:
            raise homing.CommandError("Invalid drip move")
        if not move.move_d or not move.is_kinematic_move:
            return
        self.kin.check_move(move)
        speed = math.sqrt(move.max_cruise_v2)
        move_accel = move.max_accel
        # Transition to "Flushed" state and then to "Drip" state
        self._full_flush()
        self.special_queuing_state = "Drip"
        self.need_check_stall = self.reactor.NEVER
        self.reactor.update_timer(self.flush_timer, self.reactor.NEVER)
        self.drip_completion = self.reactor.completion()
        # Split move into many tiny moves and queue them
        num_moves = max(1, int(math.ceil(move.min_move_t / DRIP_SEGMENT_TIME)))
        inv_num_moves = 1. / float(num_moves)
        submove_d = [d * inv_num_moves for d in move.axes_d]
        prev_pos = move.start_pos
        self._calc_print_time()
        try:
            for i in range(num_moves-1):
                next_pos = [p + d for p, d in zip(prev_pos, submove_d)]
                smove = Move(self, prev_pos, next_pos, speed)
                smove.limit_speed(speed, move_accel)
                self.move_queue.add_move(smove)
                prev_pos = next_pos
            smove = Move(self, prev_pos, move.end_pos, speed)
            smove.limit_speed(speed, move_accel)
            self.move_queue.add_move(smove)
            self.move_queue.flush()
        except DripModeEndSignal as e:
            self.move_queue.reset()
        # Return to "Flushed" state
        self._full_flush()
    def signal_drip_mode_end(self):
        self.drip_completion.complete(True)
    # Misc commands
    def stats(self, eventtime):
        for m in self.all_mcus:
            m.check_active(self.print_time, eventtime)
        buffer_time = self.print_time - self.mcu.estimated_print_time(eventtime)
        is_active = buffer_time > -60. or not self.special_queuing_state
        return is_active, "print_time=%.3f buffer_time=%.3f print_stall=%d" % (
            self.print_time, max(buffer_time, 0.), self.print_stall)
    def check_busy(self, eventtime):
        est_print_time = self.mcu.estimated_print_time(eventtime)
        lookahead_empty = not self.move_queue.queue
        return self.print_time, est_print_time, lookahead_empty
    def get_status(self, eventtime):
        print_time = self.print_time
        estimated_print_time = self.mcu.estimated_print_time(eventtime)
        last_print_start_time = self.last_print_start_time
        buffer_time = print_time - estimated_print_time
        if buffer_time > -1. or not self.special_queuing_state:
            status = "Printing"
        else:
            status = "Ready"
        return { 'status': status, 'print_time': print_time,
                 'estimated_print_time': estimated_print_time,
                 'position': homing.Coord(*self.commanded_pos),
                 'printing_time': print_time - last_print_start_time }
    def _handle_request_restart(self, print_time):
        self.motor_off()
    def _handle_shutdown(self):
        self.move_queue.reset()
    def get_kinematics(self):
        return self.kin
    def get_max_velocity(self):
        return self.max_velocity, self.max_accel
    def get_max_axis_halt(self):
        # Determine the maximum velocity a cartesian axis could halt
        # at due to the junction_deviation setting.  The 8.0 was
        # determined experimentally.
        return min(self.max_velocity,
                   math.sqrt(8. * self.junction_deviation * self.max_accel))
    def _calc_junction_deviation(self):
        scv2 = self.square_corner_velocity**2
        self.junction_deviation = scv2 * (math.sqrt(2.) - 1.) / self.max_accel
        self.max_accel_to_decel = min(self.requested_accel_to_decel,
                                      self.max_accel)
    cmd_SET_VELOCITY_LIMIT_help = "Set printer velocity limits"
    def cmd_SET_VELOCITY_LIMIT(self, params):
        print_time = self.get_last_move_time()
        gcode = self.printer.lookup_object('gcode')
        max_velocity = gcode.get_float('VELOCITY', params, self.max_velocity,
                                       above=0.)
        max_accel = gcode.get_float('ACCEL', params, self.max_accel, above=0.)
        max_jerk = gcode.get_float('JERK', params, self.max_jerk, above=0.)
        square_corner_velocity = gcode.get_float(
            'SQUARE_CORNER_VELOCITY', params, self.square_corner_velocity,
            minval=0.)
        self.requested_accel_to_decel = gcode.get_float(
            'ACCEL_TO_DECEL', params, self.requested_accel_to_decel, above=0.)
        accel_order = gcode.get_int(
            'ACCEL_ORDER', params, self.accel_order, minval=2, maxval=6)
        if accel_order not in [2, 4, 6]:
            raise gcode.error(
                    "ACCEL_ORDER = %s is not a valid choice" % (accel_order,))
        if accel_order != self.accel_order:
            self.accel_order = accel_order
            self.ffi_lib.move_set_accel_order(self.cmove, accel_order)
            self.extruder.setup_accel_order(accel_order)
        self.max_velocity = min(max_velocity, self.config_max_velocity)
        self.max_accel = min(max_accel, self.config_max_accel)
        self.max_jerk = min(max_jerk, self.config_max_jerk)
        self.square_corner_velocity = min(square_corner_velocity,
                                          self.config_square_corner_velocity)
        self._calc_junction_deviation()
        msg = ("max_velocity: %.6f max_accel: %.6f max_accel_to_decel: %.6f\n"
               "max_jerk: %.6f accel_order: %d square_corner_velocity: %.6f"% (
                   self.max_velocity, self.max_accel, self.max_accel_to_decel,
                   self.max_jerk, accel_order, self.square_corner_velocity))
        self.printer.set_rollover_info("toolhead", "toolhead: %s" % (msg,))
        gcode.respond_info(msg, log=False)
    def cmd_M204(self, params):
        gcode = self.printer.lookup_object('gcode')
        if 'S' in params:
            # Use S for accel
            accel = gcode.get_float('S', params, above=0.)
        elif 'P' in params and 'T' in params:
            # Use minimum of P and T for accel
            accel = min(gcode.get_float('P', params, above=0.),
                        gcode.get_float('T', params, above=0.))
        else:
            gcode.respond_info('Invalid M204 command "%s"'
                               % (params['#original'],))
            return
        self.max_accel = min(accel, self.config_max_accel)
        self._calc_junction_deviation()

def add_printer_objects(config):
    config.get_printer().add_object('toolhead', ToolHead(config))
    kinematics.extruder.add_printer_objects(config)<|MERGE_RESOLUTION|>--- conflicted
+++ resolved
@@ -418,22 +418,8 @@
                     if update_flush_count and peak_cruise_v2:
                         flush_count = queue.index(move.accel.start_accel.move)
                         update_flush_count = False
-<<<<<<< HEAD
                     peak_cruise_v2 = min(move.max_cruise_v2, move.calc_peak_v2(
                         move.smoothed_accel, move.smoothed_decel))
-=======
-                    peak_cruise_v2 = min(move.max_cruise_v2, (
-                        smoothed_v2 + reachable_smoothed_v2) * .5)
-                    if delayed:
-                        # Propagate peak_cruise_v2 to any delayed moves
-                        if not update_flush_count and i < flush_count:
-                            mc_v2 = peak_cruise_v2
-                            for m, ms_v2, me_v2 in reversed(delayed):
-                                mc_v2 = min(mc_v2, ms_v2)
-                                m.set_junction(min(ms_v2, mc_v2), mc_v2
-                                               , min(me_v2, mc_v2))
-                        del delayed[:]
->>>>>>> 6d7d079b
                 if not update_flush_count and i < flush_count:
                     # Propagate peak_cruise_v2 to any delayed moves
                     delayed.append(move)
