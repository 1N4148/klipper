// Extruder stepper pulse time generation
//
// Copyright (C) 2018-2019  Kevin O'Connor <kevin@koconnor.net>
//
// This file may be distributed under the terms of the GNU GPLv3 license.

#include <stdlib.h> // malloc
#include <string.h> // memset
#include "compiler.h" // __visible
#include "itersolve.h" // struct stepper_kinematics
#include "pyhelper.h" // errorf
#include "trapq.h" // move_get_distance
<<<<<<< HEAD
#include "scurve.h" // scurve_fill
=======
>>>>>>> 86121ff7

static double
extruder_calc_position(struct stepper_kinematics *sk, struct move *m
                       , double move_time)
{
    return m->start_pos.x + move_get_distance(m, move_time);
}

struct stepper_kinematics * __visible
extruder_stepper_alloc(void)
{
    struct stepper_kinematics *sk = malloc(sizeof(*sk));
    memset(sk, 0, sizeof(*sk));
    sk->calc_position_cb = extruder_calc_position;
    sk->active_flags = AF_X;
    return sk;
}

void __visible
extruder_add_move(struct trapq *tq, double print_time
<<<<<<< HEAD
                  , double start_e_pos, double extrude_r
                  , const struct trap_accel_decel *accel_decel)
=======
                  , double accel_t, double cruise_t, double decel_t
                  , double start_e_pos
                  , double start_v, double cruise_v, double accel
                  , double extra_accel_v, double extra_decel_v)
>>>>>>> 86121ff7
{
    struct coord start_pos, axes_r;
    start_pos.x = start_e_pos;
    axes_r.x = 1.;
    start_pos.y = start_pos.z = axes_r.y = axes_r.z = 0.;

<<<<<<< HEAD
    // NB: acceleration compensation reduces duration of moves in the beginning
    // of acceleration move group, and increases it in case of deceleration.
    // The extruder kinematics does not follow acceleration compensation, so
    // print_time must be adjusted accordingly to track the start and the
    // duration of the non-compensated moves.
    if (accel_decel->total_accel_t)
        print_time += accel_decel->uncomp_accel_offset_t
            - accel_decel->accel_offset_t;
    else if (accel_decel->total_decel_t)
        print_time += accel_decel->uncomp_decel_offset_t
            - accel_decel->decel_offset_t;

    if (accel_decel->uncomp_accel_t) {
        struct move *m = move_alloc();
        m->print_time = print_time;
        m->move_t = accel_decel->uncomp_accel_t;
        scurve_fill(&m->s, accel_decel->accel_order,
                accel_decel->uncomp_accel_t, accel_decel->uncomp_accel_offset_t,
                accel_decel->total_accel_t,
                extrude_r * accel_decel->start_accel_v,
                extrude_r * accel_decel->effective_accel, 0.);
=======
    if (accel_t) {
        struct move *m = move_alloc();
        m->print_time = print_time;
        m->move_t = accel_t;
        m->start_v = start_v + extra_accel_v;
        m->half_accel = .5 * accel;
>>>>>>> 86121ff7
        m->start_pos = start_pos;
        m->axes_r = axes_r;
        trapq_add_move(tq, m);

<<<<<<< HEAD
        print_time += accel_decel->uncomp_accel_t;
        start_pos.x += move_get_distance(m, accel_decel->uncomp_accel_t);
    }
    if (accel_decel->cruise_t) {
        struct move *m = move_alloc();
        m->print_time = print_time;
        m->move_t = accel_decel->cruise_t;
        scurve_fill(&m->s, 2,
                accel_decel->cruise_t, 0., accel_decel->cruise_t,
                extrude_r * accel_decel->cruise_v, 0., 0.);
=======
        print_time += accel_t;
        start_pos.x += move_get_distance(m, accel_t);
    }
    if (cruise_t) {
        struct move *m = move_alloc();
        m->print_time = print_time;
        m->move_t = cruise_t;
        m->start_v = cruise_v;
        m->half_accel = 0.;
>>>>>>> 86121ff7
        m->start_pos = start_pos;
        m->axes_r = axes_r;
        trapq_add_move(tq, m);

<<<<<<< HEAD
        print_time += accel_decel->cruise_t;
        start_pos.x += move_get_distance(m, accel_decel->cruise_t);
    }
    if (accel_decel->uncomp_decel_t) {
        struct move *m = move_alloc();
        m->print_time = print_time;
        m->move_t = accel_decel->uncomp_decel_t;
        scurve_fill(&m->s, accel_decel->accel_order, accel_decel->uncomp_decel_t,
                accel_decel->uncomp_decel_offset_t, accel_decel->total_decel_t,
                extrude_r * accel_decel->cruise_v,
                -extrude_r * accel_decel->effective_decel, 0.);
=======
        print_time += cruise_t;
        start_pos.x += move_get_distance(m, cruise_t);
    }
    if (decel_t) {
        struct move *m = move_alloc();
        m->print_time = print_time;
        m->move_t = decel_t;
        m->start_v = cruise_v + extra_decel_v;
        m->half_accel = -.5 * accel;
>>>>>>> 86121ff7
        m->start_pos = start_pos;
        m->axes_r = axes_r;
        trapq_add_move(tq, m);
    }
}<|MERGE_RESOLUTION|>--- conflicted
+++ resolved
@@ -10,10 +10,7 @@
 #include "itersolve.h" // struct stepper_kinematics
 #include "pyhelper.h" // errorf
 #include "trapq.h" // move_get_distance
-<<<<<<< HEAD
 #include "scurve.h" // scurve_fill
-=======
->>>>>>> 86121ff7
 
 static double
 extruder_calc_position(struct stepper_kinematics *sk, struct move *m
@@ -32,24 +29,17 @@
     return sk;
 }
 
+// Populate a 'struct move' with an extruder velocity trapezoid
 void __visible
 extruder_add_move(struct trapq *tq, double print_time
-<<<<<<< HEAD
                   , double start_e_pos, double extrude_r
                   , const struct trap_accel_decel *accel_decel)
-=======
-                  , double accel_t, double cruise_t, double decel_t
-                  , double start_e_pos
-                  , double start_v, double cruise_v, double accel
-                  , double extra_accel_v, double extra_decel_v)
->>>>>>> 86121ff7
 {
     struct coord start_pos, axes_r;
     start_pos.x = start_e_pos;
     axes_r.x = 1.;
     start_pos.y = start_pos.z = axes_r.y = axes_r.z = 0.;
 
-<<<<<<< HEAD
     // NB: acceleration compensation reduces duration of moves in the beginning
     // of acceleration move group, and increases it in case of deceleration.
     // The extruder kinematics does not follow acceleration compensation, so
@@ -71,19 +61,10 @@
                 accel_decel->total_accel_t,
                 extrude_r * accel_decel->start_accel_v,
                 extrude_r * accel_decel->effective_accel, 0.);
-=======
-    if (accel_t) {
-        struct move *m = move_alloc();
-        m->print_time = print_time;
-        m->move_t = accel_t;
-        m->start_v = start_v + extra_accel_v;
-        m->half_accel = .5 * accel;
->>>>>>> 86121ff7
         m->start_pos = start_pos;
         m->axes_r = axes_r;
         trapq_add_move(tq, m);
 
-<<<<<<< HEAD
         print_time += accel_decel->uncomp_accel_t;
         start_pos.x += move_get_distance(m, accel_decel->uncomp_accel_t);
     }
@@ -94,22 +75,10 @@
         scurve_fill(&m->s, 2,
                 accel_decel->cruise_t, 0., accel_decel->cruise_t,
                 extrude_r * accel_decel->cruise_v, 0., 0.);
-=======
-        print_time += accel_t;
-        start_pos.x += move_get_distance(m, accel_t);
-    }
-    if (cruise_t) {
-        struct move *m = move_alloc();
-        m->print_time = print_time;
-        m->move_t = cruise_t;
-        m->start_v = cruise_v;
-        m->half_accel = 0.;
->>>>>>> 86121ff7
         m->start_pos = start_pos;
         m->axes_r = axes_r;
         trapq_add_move(tq, m);
 
-<<<<<<< HEAD
         print_time += accel_decel->cruise_t;
         start_pos.x += move_get_distance(m, accel_decel->cruise_t);
     }
@@ -121,17 +90,6 @@
                 accel_decel->uncomp_decel_offset_t, accel_decel->total_decel_t,
                 extrude_r * accel_decel->cruise_v,
                 -extrude_r * accel_decel->effective_decel, 0.);
-=======
-        print_time += cruise_t;
-        start_pos.x += move_get_distance(m, cruise_t);
-    }
-    if (decel_t) {
-        struct move *m = move_alloc();
-        m->print_time = print_time;
-        m->move_t = decel_t;
-        m->start_v = cruise_v + extra_decel_v;
-        m->half_accel = -.5 * accel;
->>>>>>> 86121ff7
         m->start_pos = start_pos;
         m->axes_r = axes_r;
         trapq_add_move(tq, m);
