--- conflicted
+++ resolved
@@ -154,11 +154,7 @@
     for (;;) {
         if (last_flush_time >= flush_time)
             return 0;
-<<<<<<< HEAD
-        double start = m->print_time, end = m->print_time + m->move_t;
-=======
         double start = m->print_time, end = start + m->move_t;
->>>>>>> 2cfcd9a4
         if (start < last_flush_time)
             start = last_flush_time;
         if (end > flush_time)
@@ -174,7 +170,6 @@
                 continue;
             }
             // Generate steps for this move
-<<<<<<< HEAD
             int32_t ret = itersolve_gen_steps_range(sk, m, start, end);
             if (ret)
                 return ret;
@@ -187,20 +182,6 @@
             int32_t ret = itersolve_gen_steps_range(sk, m, start, end);
             if (ret)
                 return ret;
-=======
-            int32_t ret = itersolve_gen_steps_range(sk, m, start, end);
-            if (ret)
-                return ret;
-            sk->last_move_time = last_flush_time = end;
-            force_steps_time = end + sk->scan_past;
-        } else if (start < force_steps_time) {
-            // Must generates steps just past stepper activity
-            if (end > force_steps_time)
-                end = force_steps_time;
-            int32_t ret = itersolve_gen_steps_range(sk, m, start, end);
-            if (ret)
-                return ret;
->>>>>>> 2cfcd9a4
             last_flush_time = end;
         }
         if (flush_time + sk->scan_future <= m->print_time + m->move_t)
