# Wrapper around C helper code
#
# Copyright (C) 2016-2018  Kevin O'Connor <kevin@koconnor.net>
#
# This file may be distributed under the terms of the GNU GPLv3 license.
import os, logging
import cffi


######################################################################
# c_helper.so compiling
######################################################################

COMPILE_CMD = ("gcc -Wall -g -O3 -shared -fPIC"
               " -flto -fwhole-program -fno-use-linker-plugin"
               " -o %s %s")
SOURCE_FILES = [
    'pyhelper.c', 'serialqueue.c', 'stepcompress.c', 'itersolve.c', 'trapq.c',
    'accelcombine.c', 'accelgroup.c', 'moveq.c', 'scurve.c', 'trapbuild.c',
    'kin_cartesian.c', 'kin_corexy.c', 'kin_delta.c', 'kin_polar.c',
<<<<<<< HEAD
    'kin_rotary_delta.c', 'kin_winch.c', 'kin_extruder.c', 'kin_smooth_axis.c',
    'integrate.c',
]
DEST_LIB = "c_helper.so"
OTHER_FILES = [
    'list.h', 'serialqueue.h', 'stepcompress.h', 'integrate.h', 'itersolve.h',
    'accelcombine.h', 'accelgroup.h', 'moveq.h', 'scurve.h', 'trapbuild.h',
=======
    'kin_rotary_delta.c', 'kin_winch.c', 'kin_extruder.c', 'kin_shaper.c',
]
DEST_LIB = "c_helper.so"
OTHER_FILES = [
    'list.h', 'serialqueue.h', 'stepcompress.h', 'itersolve.h',
>>>>>>> 4818bcc2
    'pyhelper.h', 'trapq.h'
]

defs_stepcompress = """
    struct stepcompress *stepcompress_alloc(uint32_t oid);
    void stepcompress_fill(struct stepcompress *sc, uint32_t max_error
        , uint32_t invert_sdir, uint32_t queue_step_msgid
        , uint32_t set_next_step_dir_msgid);
    void stepcompress_free(struct stepcompress *sc);
    int stepcompress_reset(struct stepcompress *sc, uint64_t last_step_clock);
    int stepcompress_queue_msg(struct stepcompress *sc
        , uint32_t *data, int len);

    struct steppersync *steppersync_alloc(struct serialqueue *sq
        , struct stepcompress **sc_list, int sc_num, int move_num);
    void steppersync_free(struct steppersync *ss);
    void steppersync_set_time(struct steppersync *ss
        , double time_offset, double mcu_freq);
    int steppersync_flush(struct steppersync *ss, uint64_t move_clock);
"""

defs_itersolve = """
    int32_t itersolve_generate_steps(struct stepper_kinematics *sk
        , double flush_time);
    double itersolve_check_active(struct stepper_kinematics *sk
        , double flush_time);
    int32_t itersolve_is_active_axis(struct stepper_kinematics *sk, char axis);
    void itersolve_set_trapq(struct stepper_kinematics *sk, struct trapq *tq);
    void itersolve_set_stepcompress(struct stepper_kinematics *sk
        , struct stepcompress *sc, double step_dist);
    double itersolve_calc_position_from_coord(struct stepper_kinematics *sk
        , double x, double y, double z);
    void itersolve_set_position(struct stepper_kinematics *sk
        , double x, double y, double z);
    double itersolve_get_commanded_pos(struct stepper_kinematics *sk);
"""

defs_moveq = """
    struct move_accel_decel {
        double accel_t, accel_offset_t, total_accel_t;
        double cruise_t;
        double decel_t, decel_offset_t, total_decel_t;
        double start_accel_v, cruise_v;
        double effective_accel, effective_decel;
        int accel_order;
    };
    struct move_accel_decel *move_accel_decel_alloc(void);

    struct moveq *moveq_alloc(void);
    void moveq_reset(struct moveq *mq);
    int moveq_add(struct moveq *mq, double move_d
        , double junction_max_v2, double max_cruise_v2
        , int accel_order, double accel, double smoothed_accel
        , double jerk, double min_jerk_limit_time);
    int moveq_plan(struct moveq *mq, int lazy);
    int moveq_getmove(struct moveq *mq
        , struct move_accel_decel *accel_decel);
"""

defs_trapq = """
    void trapq_append(struct trapq *tq, double print_time, int accel_order
        , double accel_t, double accel_offset_t, double total_accel_t
        , double cruise_t
        , double decel_t, double decel_offset_t, double total_decel_t
        , double start_pos_x, double start_pos_y, double start_pos_z
        , double axes_r_x, double axes_r_y, double axes_r_z
        , double start_accel_v, double cruise_v
        , double effective_accel, double effective_decel);
    struct trapq *trapq_alloc(void);
    void trapq_free(struct trapq *tq);
    void trapq_free_moves(struct trapq *tq, double print_time);
"""

defs_kin_cartesian = """
    struct stepper_kinematics *cartesian_stepper_alloc(char axis);
"""

defs_kin_corexy = """
    struct stepper_kinematics *corexy_stepper_alloc(char type);
"""

defs_kin_delta = """
    struct stepper_kinematics *delta_stepper_alloc(double arm2
        , double tower_x, double tower_y);
"""

defs_kin_polar = """
    struct stepper_kinematics *polar_stepper_alloc(char type);
"""

defs_kin_rotary_delta = """
    struct stepper_kinematics *rotary_delta_stepper_alloc(
        double shoulder_radius, double shoulder_height
        , double angle, double upper_arm, double lower_arm);
"""

defs_kin_winch = """
    struct stepper_kinematics *winch_stepper_alloc(double anchor_x
        , double anchor_y, double anchor_z);
"""

defs_kin_extruder = """
    struct stepper_kinematics *extruder_stepper_alloc(void);
    void extruder_set_smooth_time(struct stepper_kinematics *sk
        , double smooth_time);
"""

<<<<<<< HEAD
defs_kin_smooth_axis = """
    void smooth_axis_set_time(struct stepper_kinematics *sk
        , double smooth_x, double smooth_y);
    void smooth_axis_set_damping_ratio(struct stepper_kinematics *sk
        , double damping_ratio_x, double damping_ratio_y);
    void smooth_axis_set_accel_comp(struct stepper_kinematics *sk
        , double accel_comp_x, double accel_comp_y);
    int smooth_axis_set_sk(struct stepper_kinematics *sk
        , struct stepper_kinematics *orig_sk);
    struct stepper_kinematics * smooth_axis_alloc(void);
=======
defs_kin_shaper = """
    enum INPUT_SHAPER_TYPE {
        INPUT_SHAPER_ZV = 0,
        INPUT_SHAPER_ZVD = 1,
        INPUT_SHAPER_ZVDD = 2,
        INPUT_SHAPER_ZVDDD = 3,
        INPUT_SHAPER_EI = 4,
        INPUT_SHAPER_2HUMP_EI = 5,
        INPUT_SHAPER_3HUMP_EI = 6,
    };

    double input_shaper_get_step_generation_window(int shaper_type
        , double spring_period, double damping_ratio);
    int input_shaper_set_shaper_params(struct stepper_kinematics *sk
        , double spring_period_x, double spring_period_y
        , double damping_ratio_x, double damping_ratio_y, int shaper_type);
    int input_shaper_set_sk(struct stepper_kinematics *sk
        , struct stepper_kinematics *orig_sk);
    struct stepper_kinematics * input_shaper_alloc(void);
>>>>>>> 4818bcc2
"""

defs_serialqueue = """
    #define MESSAGE_MAX 64
    struct pull_queue_message {
        uint8_t msg[MESSAGE_MAX];
        int len;
        double sent_time, receive_time;
        uint64_t notify_id;
    };

    struct serialqueue *serialqueue_alloc(int serial_fd, int write_only);
    void serialqueue_exit(struct serialqueue *sq);
    void serialqueue_free(struct serialqueue *sq);
    struct command_queue *serialqueue_alloc_commandqueue(void);
    void serialqueue_free_commandqueue(struct command_queue *cq);
    void serialqueue_send(struct serialqueue *sq, struct command_queue *cq
        , uint8_t *msg, int len, uint64_t min_clock, uint64_t req_clock
        , uint64_t notify_id);
    void serialqueue_pull(struct serialqueue *sq
        , struct pull_queue_message *pqm);
    void serialqueue_set_baud_adjust(struct serialqueue *sq
        , double baud_adjust);
    void serialqueue_set_receive_window(struct serialqueue *sq
        , int receive_window);
    void serialqueue_set_clock_est(struct serialqueue *sq, double est_freq
        , double last_clock_time, uint64_t last_clock);
    void serialqueue_get_stats(struct serialqueue *sq, char *buf, int len);
    int serialqueue_extract_old(struct serialqueue *sq, int sentq
        , struct pull_queue_message *q, int max);
"""

defs_pyhelper = """
    void set_python_logging_callback(void (*func)(const char *));
    double get_monotonic(void);
"""

defs_std = """
    void free(void*);
"""

defs_all = [
    defs_pyhelper, defs_serialqueue, defs_std,
    defs_stepcompress, defs_itersolve, defs_moveq, defs_trapq,
    defs_kin_cartesian, defs_kin_corexy, defs_kin_delta, defs_kin_polar,
    defs_kin_rotary_delta, defs_kin_winch, defs_kin_extruder,
<<<<<<< HEAD
    defs_kin_smooth_axis,
=======
    defs_kin_shaper,
>>>>>>> 4818bcc2
]

# Return the list of file modification times
def get_mtimes(srcdir, filelist):
    out = []
    for filename in filelist:
        pathname = os.path.join(srcdir, filename)
        try:
            t = os.path.getmtime(pathname)
        except os.error:
            continue
        out.append(t)
    return out

# Check if the code needs to be compiled
def check_build_code(srcdir, target, sources, cmd, other_files=[]):
    src_times = get_mtimes(srcdir, sources + other_files)
    obj_times = get_mtimes(srcdir, [target])
    if not obj_times or max(src_times) > min(obj_times):
        logging.info("Building C code module %s", target)
        srcfiles = [os.path.join(srcdir, fname) for fname in sources]
        destlib = os.path.join(srcdir, target)
        res = os.system(cmd % (destlib, ' '.join(srcfiles)))
        if res:
            msg = "Unable to build C code module (error=%s)" % (res,)
            logging.error(msg)
            raise Exception(msg)

FFI_main = None
FFI_lib = None
pyhelper_logging_callback = None

# Return the Foreign Function Interface api to the caller
def get_ffi():
    global FFI_main, FFI_lib, pyhelper_logging_callback
    if FFI_lib is None:
        srcdir = os.path.dirname(os.path.realpath(__file__))
        check_build_code(srcdir, DEST_LIB, SOURCE_FILES, COMPILE_CMD
                         , OTHER_FILES)
        FFI_main = cffi.FFI()
        for d in defs_all:
            FFI_main.cdef(d)
        FFI_lib = FFI_main.dlopen(os.path.join(srcdir, DEST_LIB))
        # Setup error logging
        def logging_callback(msg):
            logging.error(FFI_main.string(msg))
        pyhelper_logging_callback = FFI_main.callback(
            "void(const char *)", logging_callback)
        FFI_lib.set_python_logging_callback(pyhelper_logging_callback)
    return FFI_main, FFI_lib


######################################################################
# hub-ctrl hub power controller
######################################################################

HC_COMPILE_CMD = "gcc -Wall -g -O2 -o %s %s -lusb"
HC_SOURCE_FILES = ['hub-ctrl.c']
HC_SOURCE_DIR = '../../lib/hub-ctrl'
HC_TARGET = "hub-ctrl"
HC_CMD = "sudo %s/hub-ctrl -h 0 -P 2 -p %d"

def run_hub_ctrl(enable_power):
    srcdir = os.path.dirname(os.path.realpath(__file__))
    hubdir = os.path.join(srcdir, HC_SOURCE_DIR)
    check_build_code(hubdir, HC_TARGET, HC_SOURCE_FILES, HC_COMPILE_CMD)
    os.system(HC_CMD % (hubdir, enable_power))


if __name__ == '__main__':
    get_ffi()<|MERGE_RESOLUTION|>--- conflicted
+++ resolved
@@ -18,21 +18,13 @@
     'pyhelper.c', 'serialqueue.c', 'stepcompress.c', 'itersolve.c', 'trapq.c',
     'accelcombine.c', 'accelgroup.c', 'moveq.c', 'scurve.c', 'trapbuild.c',
     'kin_cartesian.c', 'kin_corexy.c', 'kin_delta.c', 'kin_polar.c',
-<<<<<<< HEAD
-    'kin_rotary_delta.c', 'kin_winch.c', 'kin_extruder.c', 'kin_smooth_axis.c',
-    'integrate.c',
+    'kin_rotary_delta.c', 'kin_winch.c', 'kin_extruder.c', 'kin_shaper.c',
+    'kin_smooth_axis.c', 'integrate.c',
 ]
 DEST_LIB = "c_helper.so"
 OTHER_FILES = [
     'list.h', 'serialqueue.h', 'stepcompress.h', 'integrate.h', 'itersolve.h',
     'accelcombine.h', 'accelgroup.h', 'moveq.h', 'scurve.h', 'trapbuild.h',
-=======
-    'kin_rotary_delta.c', 'kin_winch.c', 'kin_extruder.c', 'kin_shaper.c',
-]
-DEST_LIB = "c_helper.so"
-OTHER_FILES = [
-    'list.h', 'serialqueue.h', 'stepcompress.h', 'itersolve.h',
->>>>>>> 4818bcc2
     'pyhelper.h', 'trapq.h'
 ]
 
@@ -140,7 +132,27 @@
         , double smooth_time);
 """
 
-<<<<<<< HEAD
+defs_kin_shaper = """
+    enum INPUT_SHAPER_TYPE {
+        INPUT_SHAPER_ZV = 0,
+        INPUT_SHAPER_ZVD = 1,
+        INPUT_SHAPER_ZVDD = 2,
+        INPUT_SHAPER_ZVDDD = 3,
+        INPUT_SHAPER_EI = 4,
+        INPUT_SHAPER_2HUMP_EI = 5,
+        INPUT_SHAPER_3HUMP_EI = 6,
+    };
+
+    double input_shaper_get_step_generation_window(int shaper_type
+        , double spring_period, double damping_ratio);
+    int input_shaper_set_shaper_params(struct stepper_kinematics *sk
+        , double spring_period_x, double spring_period_y
+        , double damping_ratio_x, double damping_ratio_y, int shaper_type);
+    int input_shaper_set_sk(struct stepper_kinematics *sk
+        , struct stepper_kinematics *orig_sk);
+    struct stepper_kinematics * input_shaper_alloc(void);
+"""
+
 defs_kin_smooth_axis = """
     void smooth_axis_set_time(struct stepper_kinematics *sk
         , double smooth_x, double smooth_y);
@@ -151,27 +163,6 @@
     int smooth_axis_set_sk(struct stepper_kinematics *sk
         , struct stepper_kinematics *orig_sk);
     struct stepper_kinematics * smooth_axis_alloc(void);
-=======
-defs_kin_shaper = """
-    enum INPUT_SHAPER_TYPE {
-        INPUT_SHAPER_ZV = 0,
-        INPUT_SHAPER_ZVD = 1,
-        INPUT_SHAPER_ZVDD = 2,
-        INPUT_SHAPER_ZVDDD = 3,
-        INPUT_SHAPER_EI = 4,
-        INPUT_SHAPER_2HUMP_EI = 5,
-        INPUT_SHAPER_3HUMP_EI = 6,
-    };
-
-    double input_shaper_get_step_generation_window(int shaper_type
-        , double spring_period, double damping_ratio);
-    int input_shaper_set_shaper_params(struct stepper_kinematics *sk
-        , double spring_period_x, double spring_period_y
-        , double damping_ratio_x, double damping_ratio_y, int shaper_type);
-    int input_shaper_set_sk(struct stepper_kinematics *sk
-        , struct stepper_kinematics *orig_sk);
-    struct stepper_kinematics * input_shaper_alloc(void);
->>>>>>> 4818bcc2
 """
 
 defs_serialqueue = """
@@ -218,11 +209,7 @@
     defs_stepcompress, defs_itersolve, defs_moveq, defs_trapq,
     defs_kin_cartesian, defs_kin_corexy, defs_kin_delta, defs_kin_polar,
     defs_kin_rotary_delta, defs_kin_winch, defs_kin_extruder,
-<<<<<<< HEAD
-    defs_kin_smooth_axis,
-=======
-    defs_kin_shaper,
->>>>>>> 4818bcc2
+    defs_kin_shaper, defs_kin_smooth_axis,
 ]
 
 # Return the list of file modification times
