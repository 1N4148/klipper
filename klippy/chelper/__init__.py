# Wrapper around C helper code
#
# Copyright (C) 2016-2018  Kevin O'Connor <kevin@koconnor.net>
#
# This file may be distributed under the terms of the GNU GPLv3 license.
import os, logging
import cffi


######################################################################
# c_helper.so compiling
######################################################################

COMPILE_CMD = ("gcc -Wall -g -O2 -shared -fPIC"
               " -flto -fwhole-program -fno-use-linker-plugin"
               " -o %s %s")
SOURCE_FILES = [
    'pyhelper.c', 'serialqueue.c', 'stepcompress.c', 'itersolve.c',
    'moveq.c', 'trapq.c', 'scurve.c',
    'kin_cartesian.c', 'kin_corexy.c', 'kin_delta.c', 'kin_polar.c',
    'kin_winch.c', 'kin_extruder.c',
]
DEST_LIB = "c_helper.so"
OTHER_FILES = [
    'list.h', 'serialqueue.h', 'stepcompress.h', 'itersolve.h', 'moveq.h',
    'pyhelper.h', 'trapq.h', 'scurve.h',
]

defs_stepcompress = """
    struct stepcompress *stepcompress_alloc(uint32_t oid);
    void stepcompress_fill(struct stepcompress *sc, uint32_t max_error
        , uint32_t invert_sdir, uint32_t queue_step_msgid
        , uint32_t set_next_step_dir_msgid);
    void stepcompress_free(struct stepcompress *sc);
    int stepcompress_reset(struct stepcompress *sc, uint64_t last_step_clock);
    int stepcompress_queue_msg(struct stepcompress *sc
        , uint32_t *data, int len);

    struct steppersync *steppersync_alloc(struct serialqueue *sq
        , struct stepcompress **sc_list, int sc_num, int move_num);
    void steppersync_free(struct steppersync *ss);
    void steppersync_set_time(struct steppersync *ss
        , double time_offset, double mcu_freq);
    int steppersync_flush(struct steppersync *ss, uint64_t move_clock);
"""

defs_itersolve = """
    int32_t itersolve_generate_steps(struct stepper_kinematics *sk
        , double flush_time);
    double itersolve_check_active(struct stepper_kinematics *sk
        , double flush_time);
    void itersolve_set_trapq(struct stepper_kinematics *sk, struct trapq *tq);
    void itersolve_set_stepcompress(struct stepper_kinematics *sk
        , struct stepcompress *sc, double step_dist);
    void itersolve_set_position(struct stepper_kinematics *sk
        , double x, double y, double z);
    double itersolve_get_commanded_pos(struct stepper_kinematics *sk);
"""

defs_moveq = """
    struct moveq *moveq_alloc(void);
    void moveq_reset(struct moveq *mq);
    int moveq_add(struct moveq *mq, double move_d
        , double junction_max_v2, double velocity
        , int accel_order, double accel, double smoothed_accel
        , double jerk, double min_jerk_limit_time, double accel_comp);
    int moveq_plan(struct moveq *mq, int lazy);
    double moveq_getmove(struct moveq *mq
        , struct trap_accel_decel *accel_decel);
"""

defs_trapq = """
    struct trap_accel_decel *accel_decel_alloc(void);
    void accel_decel_fill(struct trap_accel_decel *accel_decel
        , double accel_t, double cruise_t, double decel_t
        , double start_v, double cruise_v
        , double accel, int accel_order);
    void trapq_append(struct trapq *tq, double print_time
        , double start_pos_x, double start_pos_y, double start_pos_z
        , double axes_r_x, double axes_r_y, double axes_r_z
        , const struct trap_accel_decel *accel_decel);
    struct trapq *trapq_alloc(void);
    void trapq_free(struct trapq *tq);
    void trapq_free_moves(struct trapq *tq, double print_time);
"""

defs_kin_cartesian = """
    struct stepper_kinematics *cartesian_stepper_alloc(char axis);
"""

defs_kin_corexy = """
    struct stepper_kinematics *corexy_stepper_alloc(char type);
"""

defs_kin_delta = """
    struct stepper_kinematics *delta_stepper_alloc(double arm2
        , double tower_x, double tower_y);
"""

defs_kin_polar = """
    struct stepper_kinematics *polar_stepper_alloc(char type);
"""

defs_kin_winch = """
    struct stepper_kinematics *winch_stepper_alloc(double anchor_x
        , double anchor_y, double anchor_z);
"""

defs_kin_extruder = """
    struct stepper_kinematics *extruder_stepper_alloc(void);
    void extruder_set_pressure(struct stepper_kinematics *sk
        , double pressure_advance, double half_smooth_time);
<<<<<<< HEAD
    void extruder_add_move(struct trapq *tq, double print_time
        , double start_e_pos, double extrude_pa_pos
        , double extrude_r, double is_pa
        , const struct trap_accel_decel *accel_decel);
=======
>>>>>>> 2cfcd9a4
"""

defs_serialqueue = """
    #define MESSAGE_MAX 64
    struct pull_queue_message {
        uint8_t msg[MESSAGE_MAX];
        int len;
        double sent_time, receive_time;
    };

    struct serialqueue *serialqueue_alloc(int serial_fd, int write_only);
    void serialqueue_exit(struct serialqueue *sq);
    void serialqueue_free(struct serialqueue *sq);
    struct command_queue *serialqueue_alloc_commandqueue(void);
    void serialqueue_free_commandqueue(struct command_queue *cq);
    void serialqueue_send(struct serialqueue *sq, struct command_queue *cq
        , uint8_t *msg, int len, uint64_t min_clock, uint64_t req_clock);
    void serialqueue_pull(struct serialqueue *sq
        , struct pull_queue_message *pqm);
    void serialqueue_set_baud_adjust(struct serialqueue *sq
        , double baud_adjust);
    void serialqueue_set_receive_window(struct serialqueue *sq
        , int receive_window);
    void serialqueue_set_clock_est(struct serialqueue *sq, double est_freq
        , double last_clock_time, uint64_t last_clock);
    void serialqueue_get_stats(struct serialqueue *sq, char *buf, int len);
    int serialqueue_extract_old(struct serialqueue *sq, int sentq
        , struct pull_queue_message *q, int max);
"""

defs_pyhelper = """
    void set_python_logging_callback(void (*func)(const char *));
    double get_monotonic(void);
"""

defs_std = """
    void free(void*);
"""

defs_all = [
    defs_pyhelper, defs_serialqueue, defs_std,
    defs_stepcompress, defs_itersolve, defs_moveq, defs_trapq,
    defs_kin_cartesian, defs_kin_corexy, defs_kin_delta, defs_kin_polar,
    defs_kin_winch, defs_kin_extruder
]

# Return the list of file modification times
def get_mtimes(srcdir, filelist):
    out = []
    for filename in filelist:
        pathname = os.path.join(srcdir, filename)
        try:
            t = os.path.getmtime(pathname)
        except os.error:
            continue
        out.append(t)
    return out

# Check if the code needs to be compiled
def check_build_code(srcdir, target, sources, cmd, other_files=[]):
    src_times = get_mtimes(srcdir, sources + other_files)
    obj_times = get_mtimes(srcdir, [target])
    if not obj_times or max(src_times) > min(obj_times):
        logging.info("Building C code module %s", target)
        srcfiles = [os.path.join(srcdir, fname) for fname in sources]
        destlib = os.path.join(srcdir, target)
        res = os.system(cmd % (destlib, ' '.join(srcfiles)))
        if res:
            msg = "Unable to build C code module (error=%s)" % (res,)
            logging.error(msg)
            raise Exception(msg)

FFI_main = None
FFI_lib = None
pyhelper_logging_callback = None

# Return the Foreign Function Interface api to the caller
def get_ffi():
    global FFI_main, FFI_lib, pyhelper_logging_callback
    if FFI_lib is None:
        srcdir = os.path.dirname(os.path.realpath(__file__))
        check_build_code(srcdir, DEST_LIB, SOURCE_FILES, COMPILE_CMD
                         , OTHER_FILES)
        FFI_main = cffi.FFI()
        for d in defs_all:
            FFI_main.cdef(d)
        FFI_lib = FFI_main.dlopen(os.path.join(srcdir, DEST_LIB))
        # Setup error logging
        def logging_callback(msg):
            logging.error(FFI_main.string(msg))
        pyhelper_logging_callback = FFI_main.callback(
            "void(const char *)", logging_callback)
        FFI_lib.set_python_logging_callback(pyhelper_logging_callback)
    return FFI_main, FFI_lib


######################################################################
# hub-ctrl hub power controller
######################################################################

HC_COMPILE_CMD = "gcc -Wall -g -O2 -o %s %s -lusb"
HC_SOURCE_FILES = ['hub-ctrl.c']
HC_SOURCE_DIR = '../../lib/hub-ctrl'
HC_TARGET = "hub-ctrl"
HC_CMD = "sudo %s/hub-ctrl -h 0 -P 2 -p %d"

def run_hub_ctrl(enable_power):
    srcdir = os.path.dirname(os.path.realpath(__file__))
    hubdir = os.path.join(srcdir, HC_SOURCE_DIR)
    check_build_code(hubdir, HC_TARGET, HC_SOURCE_FILES, HC_COMPILE_CMD)
    os.system(HC_CMD % (hubdir, enable_power))


if __name__ == '__main__':
    get_ffi()<|MERGE_RESOLUTION|>--- conflicted
+++ resolved
@@ -110,13 +110,10 @@
     struct stepper_kinematics *extruder_stepper_alloc(void);
     void extruder_set_pressure(struct stepper_kinematics *sk
         , double pressure_advance, double half_smooth_time);
-<<<<<<< HEAD
     void extruder_add_move(struct trapq *tq, double print_time
         , double start_e_pos, double extrude_pa_pos
         , double extrude_r, double is_pa
         , const struct trap_accel_decel *accel_decel);
-=======
->>>>>>> 2cfcd9a4
 """
 
 defs_serialqueue = """
